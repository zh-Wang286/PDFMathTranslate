--- conflicted
+++ resolved
@@ -228,14 +228,8 @@
     #     color: #165DFF !important;
     # }
     """,
-<<<<<<< HEAD
     head='''
     <script src="https://www.google.com/recaptcha/api.js?render=explicit" async defer></script>
-=======
-    head=(
-        """
-    <script src="https://www.google.com/recaptcha/api.js" async defer></script>
->>>>>>> 913a2e9f
     <script type="text/javascript">
         var onVerify = function(token) {
             el=document.getElementById('verify').getElementsByTagName('textarea')[0];
@@ -243,14 +237,7 @@
             el.dispatchEvent(new Event('input'));
         };
     </script>
-<<<<<<< HEAD
     ''' if flag_demo else ""
-=======
-    """
-        if flag_demo
-        else None
-    ),
->>>>>>> 913a2e9f
 ) as demo:
     gr.Markdown(
         "# [PDFMathTranslate @ Github](https://github.com/Byaidu/PDFMathTranslate)"
@@ -366,23 +353,9 @@
             output_file_dual = gr.File(
                 label="Download Translation (Dual)", visible=False
             )
-<<<<<<< HEAD
             recaptcha_response = gr.Textbox(label="reCAPTCHA Response", elem_id='verify', visible=False)
             recaptcha_box=gr.HTML(f'<div id="recaptcha-box"></div>')
             translate_btn = gr.Button("Translate", variant="primary")
-=======
-            recaptcha_response = gr.Textbox(
-                label="reCAPTCHA Response", elem_id="verify", visible=False
-            )
-            if flag_demo:
-                recaptcha_box = gr.HTML(
-                    f'<div class="g-recaptcha" data-sitekey="{client_key}" data-callback="onVerify"></div>',
-                    visible=False,
-                )
-            else:
-                recaptcha_box = gr.HTML()
-            translate_btn = gr.Button("Translate", variant="primary", visible=False)
->>>>>>> 913a2e9f
             tech_details_tog = gr.Markdown(
                 details_wrapper(envs_status),
                 elem_classes=["secondary-text"],
